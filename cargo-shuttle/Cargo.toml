--- conflicted
+++ resolved
@@ -15,10 +15,6 @@
 cargo_metadata = "0.15.0"
 chrono = "0.4.22"
 clap = { version = "3.2.17", features = ["derive", "env"] }
-<<<<<<< HEAD
-=======
-colored = "2.0.0"
->>>>>>> 70f47845
 crossbeam-channel = "0.5.6"
 crossterm = "0.25.0"
 dirs = "4.0.0"
@@ -31,7 +27,7 @@
 reqwest-middleware = "0.1.6"
 reqwest-retry = "0.1.5"
 serde = { version = "1.0.143", features = ["derive"] }
-serde_json = "1.0.83"
+serde_json = "1.0.85"
 sqlx = { version = "0.6.1", features = ["runtime-tokio-native-tls", "postgres"] }
 tokio = "1.20.1"
 tokio-tungstenite = { version = "0.17.2", features = ["native-tls"] }
